--- conflicted
+++ resolved
@@ -81,13 +81,6 @@
     """
 
     def __init__(self, path: str):
-<<<<<<< HEAD
-        super().__init__()
-        if not _has_sp:
-            print("You need to install sentencepiece for this tokenizer to work.")
-            raise ImportError
-=======
->>>>>>> 1ca01997
         from sentencepiece import SentencePieceProcessor
 
         self.sp_model = SentencePieceProcessor(model_file=path)
@@ -117,13 +110,6 @@
     """
 
     def __init__(self, name: str):
-<<<<<<< HEAD
-        super().__init__()
-        if not _has_hf:
-            print("You need to install transformers for this tokenizer to work.")
-            raise ImportError
-=======
->>>>>>> 1ca01997
         from transformers import AutoTokenizer
 
         self.tokenizer = AutoTokenizer.from_pretrained(name)
